--- conflicted
+++ resolved
@@ -1,11 +1,4 @@
-<<<<<<< HEAD
-// +build linux darwin
-
-/*
-Copyright 2015 Google Inc. All rights reserved.
-=======
 // Copyright 2015 Google Inc. All rights reserved.
->>>>>>> 085313bd
 
 // Use of this source code is governed by a BSD-style
 // license that can be found in the LICENSE file or at
